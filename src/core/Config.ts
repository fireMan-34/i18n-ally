import { window, workspace } from 'vscode'
import { trimEnd, uniq } from 'lodash'
import { normalizeLocale } from '../utils'
import i18n from '../i18n'
import { MATCH_REG_DIR, MATCH_REG_FILE, EXT_NAMESPACE } from '../meta'
import { KeyStyle } from '.'

export class Config {
  static readonly reloadConfigs = [
    'localesPaths',
    'matchRegex',
  ]

  static readonly refreshConfigs = [
    'sourceLanguage',
    'ignoredLocales',
    'displayLanguage',
    'readonly',
  ]

  // #region ====== Configurations ======

  // languages
  static get displayLanguage (): string {
    return normalizeLocale(Config.getConfig<string>('displayLanguage') || '')
  }

  static set displayLanguage (value) {
    this.setConfig('displayLanguage', normalizeLocale(value), true)
  }

  static get sourceLanguage (): string {
    return normalizeLocale(this.getConfig<string>('sourceLanguage') || '', '') || this.displayLanguage || 'en'
  }

  static set sourceLanguage (value) {
    this.setConfig('sourceLanguage', normalizeLocale(value))
  }

  static get ignoredLocales (): string[] {
    const ignored = this.getConfig('ignoredLocales')
    if (!ignored)
      return []
    if (ignored && typeof ignored === 'string')
      return [ignored]
    if (Array.isArray(ignored))
      return ignored
    return []
  }

  static set ignoredLocales (value) {
    this.setConfig('ignoredLocales', value, true)
  }

  static get keyStyle (): KeyStyle {
    return this.getConfig<KeyStyle>('keystyle') || 'auto'
  }

  static set keyStyle (value: KeyStyle) {
    this.setConfig('keystyle', value, false)
  }

  static get annotations (): boolean {
    return this.getConfig<boolean>('annotations') || false
  }

  static set annotations (value: boolean) {
    this.setConfig('annotations', value, true)
  }

  static get annotationMaxLength (): number {
    return this.getConfig<number>('annotationMaxLength') || 0
  }

  static set annotationMaxLength (value: number) {
    this.setConfig('annotationMaxLength', value, true)
  }

  static get forceEnabled (): boolean {
    return this.getConfig<boolean>('forceEnabled') || false
  }

  static get dirStructure (): 'auto' | 'file' | 'dir' {
    return (this.getConfig('dirStructure')) as ('auto' | 'file' | 'dir')
  }

  static set dirStructure (value: 'auto' | 'file' | 'dir') {
    this.setConfig('dirStructure', value, true)
  }

  static get sortKeys (): boolean {
    return this.getConfig<boolean>('sortKeys') || false
  }

  static get readonly (): boolean {
    return this.getConfig<boolean>('readonly') || false
  }

<<<<<<< HEAD
  static get sfc (): boolean {
    return this.getConfig<boolean>('experimental.sfc') || false
=======
  static get preferredDelimiter (): string {
    return this.getConfig<string>('preferredDelimiter') || '-'
>>>>>>> 477a279a
  }

  static getMatchRegex (dirStructure = this.dirStructure): string {
    let regex = (this.getConfig('matchRegex')) as string
    if (!regex) {
      if (dirStructure === 'file')
        regex = MATCH_REG_FILE
      else
        regex = MATCH_REG_DIR
    }
    return regex
  }

  static async requestKeyStyle (): Promise<KeyStyle | undefined> {
    if (this.keyStyle !== 'auto')
      return this.keyStyle

    const result = await window.showQuickPick([{
      value: 'nested',
      label: i18n.t('prompt.keystyle_nested'),
      description: i18n.t('prompt.keystyle_nested_example'),
    }, {
      value: 'flat',
      label: i18n.t('prompt.keystyle_flat'),
      description: i18n.t('prompt.keystyle_flat_example'),
    }], {
      placeHolder: i18n.t('prompt.keystyle_select'),
    })

    if (!result) {
      this.keyStyle = 'nested'
      return 'nested'
    }
    this.keyStyle = result.value as KeyStyle
    return result.value as KeyStyle
  }

  static toggleLocaleVisibility (locale: string, visible?: boolean) {
    const ignored = this.ignoredLocales
    if (visible == null)
      visible = !ignored.includes(locale)
    if (!visible) {
      ignored.push(locale)
      this.ignoredLocales = ignored
    }
    else {
      this.ignoredLocales = ignored.filter(i => i !== locale)
    }
  }

  // locales
  static get localesPaths (): string[] {
    const paths = this.getConfig('localesPaths')
    let localesPaths: string[]
    if (!paths)
      localesPaths = []
    else if (typeof paths === 'string')
      localesPaths = paths.split(',')
    else
      localesPaths = paths || []
    return localesPaths.map(i => trimEnd(i, '/\\'))
  }

  static set localesPaths (paths: string[]) {
    if (paths.length === 1)
      this.setConfig('localesPaths', paths[0])
    else
      this.setConfig('localesPaths', paths)
  }

  static updateLocalesPaths (paths: string[]) {
    this.localesPaths = uniq(this.localesPaths.concat(paths))
  }

  static get hasLocalesConfigured () {
    return !!this.localesPaths.length
  }

  // config
  private static getConfig<T = any> (key: string): T | undefined {
    return workspace
      .getConfiguration(EXT_NAMESPACE)
      .get<T>(key)
  }

  private static setConfig (key: string, value: any, isGlobal = false) {
    return workspace
      .getConfiguration(EXT_NAMESPACE)
      .update(key, value, isGlobal)
  }

  // #endregion
}<|MERGE_RESOLUTION|>--- conflicted
+++ resolved
@@ -96,13 +96,12 @@
     return this.getConfig<boolean>('readonly') || false
   }
 
-<<<<<<< HEAD
   static get sfc (): boolean {
     return this.getConfig<boolean>('experimental.sfc') || false
-=======
+  }
+
   static get preferredDelimiter (): string {
     return this.getConfig<string>('preferredDelimiter') || '-'
->>>>>>> 477a279a
   }
 
   static getMatchRegex (dirStructure = this.dirStructure): string {
